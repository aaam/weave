--- conflicted
+++ resolved
@@ -3,7 +3,6 @@
 
 usage() {
     echo "Usage:"
-<<<<<<< HEAD
     echo "weave launch     [-password <password>] <peer> ..."
     echo "weave launch-dns <cidr>"
     echo "weave connect    <peer>"
@@ -13,17 +12,7 @@
     echo "weave detach     <cidr> <container_id>"
     echo "weave expose     <cidr>"
     echo "weave hide       <cidr>"
-=======
-    echo "weave launch  [-password <password>] <peer> ..."
-    echo "weave connect <peer>"
-    echo "weave run     <cidr> <docker run args> ..."
-    echo "weave start   <cidr> <container_id>"
-    echo "weave attach  <cidr> <container_id>"
-    echo "weave detach  <cidr> <container_id>"
-    echo "weave expose  <cidr>"
-    echo "weave hide    <cidr>"
     echo "weave ps"
->>>>>>> a88bb684
     echo "weave status"
     echo "weave version"
     echo "weave stop"
@@ -277,7 +266,6 @@
     ip link del $LOCAL_IFNAME type veth
 }
 
-<<<<<<< HEAD
 # Call url $3 on program $2 with http verb $1
 rest_call() {
     http_verb="$1"
@@ -334,10 +322,10 @@
             exit 1
             ;;
     esac
-=======
+}
+
 container_weave_addrs() {
     ip netns exec $NETNS ip addr show dev $CONTAINER_IFNAME
->>>>>>> a88bb684
 }
 
 case "$COMMAND" in
@@ -370,7 +358,7 @@
         check_not_running $DNS_CONTAINER_NAME $DNS_IMAGE
         create_bridge
         CONTAINER=$(docker run -d --name=$DNS_CONTAINER_NAME -v /var/run/docker.sock:/var/run/docker.sock $DNS_IMAGE "$@")
-        with_container_netns $CONTAINER attach $CIDR
+        with_container_netns $CONTAINER attach $CIDR >/dev/null
         echo $CONTAINER
         ;;
     connect)
@@ -407,15 +395,10 @@
         CIDR=$1
         shift 1
         create_bridge
-<<<<<<< HEAD
         DNS_ARG=$(docker inspect --format '--dns {{ .NetworkSettings.IPAddress }}' $DNS_CONTAINER_NAME 2>/dev/null) || true
         CONTAINER=$(docker run $DNS_ARG -d "$@" | tail -n 1)
-        with_container_netns $CONTAINER attach $CIDR
+        with_container_netns $CONTAINER attach $CIDR >/dev/null
         tell_dns PUT $CONTAINER $CIDR
-=======
-        CONTAINER=$(docker run -d "$@" | tail -n 1)
-        with_container_netns $CONTAINER attach $CIDR >/dev/null
->>>>>>> a88bb684
         echo $CONTAINER
         ;;
     start)
@@ -423,34 +406,22 @@
         validate_cidr $1
         create_bridge
         CONTAINER=$(docker start $2)
-<<<<<<< HEAD
-        with_container_netns $CONTAINER attach $1
+        with_container_netns $CONTAINER attach $1 >/dev/null
         tell_dns PUT $CONTAINER $1
-=======
-        with_container_netns $CONTAINER attach $1 >/dev/null
->>>>>>> a88bb684
         echo $CONTAINER
         ;;
     attach)
         [ $# -eq 2 ] || usage
         validate_cidr $1
         create_bridge
-<<<<<<< HEAD
-        with_container_netns $2 attach $1
+        with_container_netns $2 attach $1 >/dev/null
         tell_dns PUT $2 $1
-=======
-        with_container_netns $2 attach $1 >/dev/null
->>>>>>> a88bb684
         ;;
     detach)
         [ $# -eq 2 ] || usage
         validate_cidr $1
-<<<<<<< HEAD
-        with_container_netns $2 detach $1
+        with_container_netns $2 detach $1 >/dev/null
         tell_dns DELETE $2 $1
-=======
-        with_container_netns $2 detach $1 >/dev/null
->>>>>>> a88bb684
         ;;
     expose)
         [ $# -eq 1 ] || usage
